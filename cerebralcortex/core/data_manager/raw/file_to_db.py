--- conflicted
+++ resolved
@@ -76,13 +76,11 @@
         self.influx_batch_size = 10000
         self.influx_day_datapoints_limit = 37000
 
-<<<<<<< HEAD
-    def file_processor(self, msg: dict, zip_filepath: str, influxdb_insert:bool=True):
-=======
+
     @log_execution_time
     def file_processor(self, msg: dict, zip_filepath: str, influxdb_insert: bool = True, nosql_insert: bool = True,
                        nosql_store: str = "hdfs"):
->>>>>>> e9fdf1c3
+
         """
         :param msg:
         :param zip_filepath:
@@ -242,14 +240,9 @@
                 line_number += 1
         yield batch
 
-<<<<<<< HEAD
-
-    def line_to_sample(self, lines, stream_id, stream_owner_id, stream_owner_name, stream_name,
-                       data_descriptor, influxdb_insert):
-=======
+
     def line_to_sample(self, filename, stream_id, stream_owner_id, stream_owner_name, stream_name,
                        data_descriptor, influxdb_insert, nosql_insert):
->>>>>>> e9fdf1c3
 
         """
         Converts a gz file lines into sample values format and influxdb object
