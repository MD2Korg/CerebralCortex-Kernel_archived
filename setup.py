--- conflicted
+++ resolved
@@ -7,11 +7,7 @@
     'wheel==0.29.0',
     'pytz==2017.2',
     'mysql-connector-python==8.0.15',
-<<<<<<< HEAD
     'PyYAML>=5.3.1',
-=======
-    'PyYAML==4.2b1',
->>>>>>> ec334af0
     'minio==2.2.4',
     'influxdb==5.2.1',
     'pyarrow==0.15.1',
@@ -20,11 +16,7 @@
     'pyspark==3.0.0',
     'msgpack==0.6.1',
     'PyJWT==1.7.1',
-<<<<<<< HEAD
     'pandas==1.0.5',
-=======
-    'pandas==0.24.2',
->>>>>>> ec334af0
     'texttable',
     'numpy==1.16.1',
     'geopy==1.18.1',
@@ -44,16 +36,11 @@
     long_description = f.read()
 
 
-<<<<<<< HEAD
+
     version='3.2.1r4',
 
     package_data={'': ['default.yml']},
     include_package_data=True,
-=======
-if __name__ == '__main__':
-    setup(
-        name="cerebralcortex-kernel",
->>>>>>> ec334af0
 
         version='3.1.1r3',
 
@@ -93,18 +80,4 @@
         # your project is installed. For an analysis of "install_requires" vs pip's
         # requirements files see:
         # https://packaging.python.org/en/latest/requirements.html
-        install_requires=reqs,
-
-
-<<<<<<< HEAD
-    data_files=[('/etc/rsyslog.d', ['cerebralcortex/core/resources/20-cerebralcortex.conf']), ('/etc/logrotate.d', ['cerebralcortex/core/resources/cerebralcortex']),]
-)
-=======
-        entry_points={
-            'console_scripts': [
-                'main=main:main'
-            ]
-        },
-
-    )
->>>>>>> ec334af0
+        install_requires=reqs,